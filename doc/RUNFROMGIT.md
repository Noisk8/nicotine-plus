# Run Nicotine+ from git
<<<<<<< HEAD
For those of us who like living on the bleeding edge and want to help testing the latest changes and bug-fixes you can build Nicotine+ directly from the git repository.
=======
For those of us who like living on the bleeding edge and want to help testing the latest changes and bug-fixes, you can run Nicotine+ directly from the git repository.
>>>>>>> 984055d0
This is not particularly hard, but it may come with some additional required skills, like installing dependencies and managing changes in the database and the config files.

## Installing the dependencies
To run Nicotine+ from git, you first have to install all required dependencies. You may also want to install the optional dependencies.
See [DEPENDENCIES.md](DEPENDENCIES.md)

## Clone the repository and run Nicotine+
This is great if you're the only Nicotine+ user on your system and you want to test the latest version.
```
$ git clone https://github.com/Nicotine-Plus/nicotine-plus.git
$ cd nicotine-plus
$ python3 nicotine
```

## Updating your cloned Nicotine+
If you want to update to the latest version of Nicotine+, proceed like this:
```
$ cd nicotine-plus
$ git pull
$ python3 nicotine
```

## Installing Nicotine+ from the git repository
This is useful if you want to share your Nicotine+ installation with other users.
```
$ cd nicotine-plus
$ sudo python3 setup.py install
```

And after that you should be able to run `nicotine` just like a normal command.<|MERGE_RESOLUTION|>--- conflicted
+++ resolved
@@ -1,9 +1,5 @@
 # Run Nicotine+ from git
-<<<<<<< HEAD
-For those of us who like living on the bleeding edge and want to help testing the latest changes and bug-fixes you can build Nicotine+ directly from the git repository.
-=======
 For those of us who like living on the bleeding edge and want to help testing the latest changes and bug-fixes, you can run Nicotine+ directly from the git repository.
->>>>>>> 984055d0
 This is not particularly hard, but it may come with some additional required skills, like installing dependencies and managing changes in the database and the config files.
 
 ## Installing the dependencies

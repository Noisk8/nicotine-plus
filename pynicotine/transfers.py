--- conflicted
+++ resolved
@@ -36,11 +36,7 @@
 import time
 
 from collections import defaultdict
-<<<<<<< HEAD
 from collections import deque
-from hashlib import md5
-=======
->>>>>>> d379d222
 from time import sleep
 
 from pynicotine import slskmessages
